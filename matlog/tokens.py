--- conflicted
+++ resolved
@@ -37,19 +37,11 @@
         if self.type == "literal":
             if self.value:  # (1 & B) == B
                 return other
-<<<<<<< HEAD
             return Token.FALSE  # (0 & B) == 0
         if other.type == "literal":
             if other.value:  # (A & 1) == A
                 return self
             return Token.FALSE  # (A & 0) == 0
-=======
-            return Token.FALSE  # (0 & B) == B
-        if other.type == "literal":
-            if other.value:  # (A & 1) == A
-                return self
-            return Token.FALSE  # (A & 0) == A
->>>>>>> 541d3325
         return Expression([self, Operator("&"), other], explicit=False)
 
     def __or__(self, other) -> "Token":
@@ -60,11 +52,7 @@
         if self.type == "literal":
             if self.value:  # (1 | B) == 1
                 return Token.TRUE
-<<<<<<< HEAD
             return other  # (0 | B) == B
-=======
-            return other  # (0 | B) == A
->>>>>>> 541d3325
         if other.type == "literal":
             if other.value:  # (A | 1) == 1
                 return Token.TRUE
@@ -117,11 +105,7 @@
         if other.type == "literal":
             if other.value:  # (A == 1) == A
                 return self
-<<<<<<< HEAD
             return -self  # (A == 0) == ~A
-=======
-            return -self  # (A == 0) == A
->>>>>>> 541d3325
         if self.type != "expr" and other.type == "expr":
             return other == self  # using Expression.__eq__
         return Expression([self, Operator("=="), other], explicit=False)
@@ -190,12 +174,8 @@
     def __init__(self, value: Value):
         self.value = value
         self.identifier = str(cut_literal(value))
-
-<<<<<<< HEAD
+    
     def solve(self, context: Dict[str, Value], *args, **kwargs) -> "Literal":
-=======
-    def solve(self, context: Dict[str, Value]) -> "Literal":
->>>>>>> 541d3325
         return self
 
     def copy(self):
@@ -264,13 +244,6 @@
         :param bool explicit: specifies whether it is necessary to show brackets in string representation, defaults to True
 
         """
-<<<<<<< HEAD
-=======
-        if isinstance(data, str):
-            data = Expression.tokens_from_string(
-                data
-            ).tokens  # this one is from parser.py
->>>>>>> 541d3325
         self.tokens = data
         self.explicit = explicit
 
@@ -354,8 +327,7 @@
                 result[index] = result[index].solve(context, full_unwrap=True)
             else:
                 result[index] = result[index].solve(context)
-<<<<<<< HEAD
-
+        
         op_index = 1 - is_unary
 
         result = result[op_index].func(*result[op_index - 1 :: 2])
@@ -363,26 +335,6 @@
         result.explicit = self.explicit
 
         return result.unwrap().solve(context, full_unwrap=full_unwrap, treeset=treeset)
-=======
-
-        if len(self.tokens) == 1:
-            return Expression(result).unwrap(full_unwrap)
-
-        next_op = min(
-            [x for x in indices if x not in atoms], key=lambda x: result[x].priority()
-        )
-        if result[next_op].identifier in Operator.unary_operators:
-            result[next_op : next_op + 2] = [result[next_op].func(result[next_op + 1])]
-        else:
-            result[next_op - 1 : next_op + 2] = [
-                result[next_op].func(result[next_op - 1], result[next_op + 1])
-            ]
-        return (
-            Expression(result, explicit=self.explicit)
-            .unwrap()
-            .solve(context, full_unwrap=full_unwrap, treeset=treeset)
-        )
->>>>>>> 541d3325
 
     @property
     def identifier(self) -> str:
@@ -499,8 +451,6 @@
         return Table(
             {"identifiers": [*sorted(self.atoms()), identifier], "values": result}
         )
-<<<<<<< HEAD
-
     def simplify_with(self, letter: str) -> List[Token]:
         """Helper method for .simplify()"""
         return [self.solve(x) for x in combinations(letter)]
@@ -560,8 +510,6 @@
 
     def __len__(self):
         return sum(map(len, self.tokens))
-=======
->>>>>>> 541d3325
 
 
 Token.TRUE = Literal(1)
